{
  "name": "slate-react",
  "description": "A set of React components for building completely customizable rich-text editors.",
  "version": "0.18.11",
  "license": "MIT",
  "repository": "git://github.com/ianstormtaylor/slate.git",
  "main": "lib/slate-react.js",
  "module": "lib/slate-react.es.js",
  "umd": "dist/slate-react.js",
  "umdMin": "dist/slate-react.min.js",
  "files": [
    "dist/",
    "lib/"
  ],
  "dependencies": {
    "debug": "^3.1.0",
    "get-window": "^1.1.1",
    "is-window": "^1.0.2",
    "lodash": "^4.1.1",
    "memoize-one": "^4.0.0",
    "prop-types": "^15.5.8",
    "react-immutable-proptypes": "^2.1.0",
    "selection-is-backward": "^1.0.0",
    "slate-base64-serializer": "^0.2.69",
    "slate-dev-environment": "^0.2.0",
    "slate-hotkeys": "^0.2.5",
<<<<<<< HEAD
    "slate-plain-serializer": "^0.6.7",
    "slate-prop-types": "^0.4.66",
    "tiny-invariant": "^1.0.1",
    "tiny-warning": "^0.0.3"
=======
    "slate-plain-serializer": "^0.6.8",
    "slate-prop-types": "^0.4.67"
>>>>>>> e6372d82
  },
  "peerDependencies": {
    "immutable": ">=3.8.1",
    "react": ">=0.14.0",
    "react-dom": ">=0.14.0",
    "slate": ">=0.42.0"
  },
  "devDependencies": {
    "immutable": "^3.8.1",
    "mocha": "^2.5.3",
    "slate": "^0.41.3",
    "slate-hyperscript": "^0.10.8",
    "slate-simulator": "^0.4.67"
  },
  "scripts": {
    "clean": "rm -rf ./dist ./lib ./node_modules"
  },
  "umdGlobals": {
    "immutable": "Immutable",
    "react": "React",
    "react-dom": "ReactDOM",
    "slate": "Slate"
  },
  "keywords": [
    "canvas",
    "contenteditable",
    "doc",
    "docs",
    "document",
    "edit",
    "editor",
    "html",
    "immutable",
    "markdown",
    "medium",
    "paper",
    "react",
    "rich",
    "rich-text",
    "richtext",
    "slate",
    "text",
    "wysiwyg",
    "wysiwym"
  ]
}<|MERGE_RESOLUTION|>--- conflicted
+++ resolved
@@ -24,15 +24,10 @@
     "slate-base64-serializer": "^0.2.69",
     "slate-dev-environment": "^0.2.0",
     "slate-hotkeys": "^0.2.5",
-<<<<<<< HEAD
-    "slate-plain-serializer": "^0.6.7",
-    "slate-prop-types": "^0.4.66",
+    "slate-plain-serializer": "^0.6.8",
+    "slate-prop-types": "^0.4.67",
     "tiny-invariant": "^1.0.1",
     "tiny-warning": "^0.0.3"
-=======
-    "slate-plain-serializer": "^0.6.8",
-    "slate-prop-types": "^0.4.67"
->>>>>>> e6372d82
   },
   "peerDependencies": {
     "immutable": ">=3.8.1",
