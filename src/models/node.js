
import Block from './block'
import Character from './character'
import Data from './data'
import Document from './document'
import Inline from './inline'
import Mark from './mark'
import Normalize from '../utils/normalize'
import Selection from './selection'
import Text from './text'
import direction from 'direction'
import isInRange from '../utils/is-in-range'
import includes from 'lodash/includes'
import memoize from '../utils/memoize'
import uid from '../utils/uid'
import { List, Map, OrderedSet, Set } from 'immutable'


/**
 * Node.
 *
 * And interface that `Document`, `Block` and `Inline` all implement, to make
 * working with the recursive node tree easier.
 */

const Node = {

  /**
   * Assert that a node has a child by `key` and return it.
   *
   * @param {String or Node} key
   * @return {Node}
   */

  assertChild(key) {
    const child = this.getChild(key)

    if (!child) {
      key = Normalize.key(key)
      throw new Error(`Could not find a child node with key "${key}".`)
    }

    return child
  },

  /**
   * Assert that a node has a descendant by `key` and return it.
   *
   * @param {String or Node} key
   * @return {Node}
   */

  assertDescendant(key) {
    const descendant = this.getDescendant(key)

    if (!descendant) {
      key = Normalize.key(key)
      throw new Error(`Could not find a descendant node with key "${key}".`)
    }

    return descendant
  },

  /**
   * Assert that a node exists at `path` and return it.
   *
   * @param {Array} path
   * @return {Node}
   */

  assertPath(path) {
    const descendant = this.getDescendantAtPath(path)

    if (!descendant) {
      throw new Error(`Could not find a descendant at path "${path}".`)
    }

    return descendant
  },

  /**
   * Concat children `nodes` on to the end of the node.
   *
   * @param {List} nodes
   * @return {Node} node
   */

  concatChildren(nodes) {
    nodes = this.nodes.concat(nodes)
    return this.merge({ nodes })
  },

  /**
   * Decorate all of the text nodes with a `decorator` function.
   *
   * @param {Function} decorator
   * @return {Node} node
   */

  decorateTexts(decorator) {
    return this.mapDescendants((child) => {
      return child.kind == 'text'
        ? child.decorateCharacters(decorator)
        : child
    })
  },

  /**
   * Recursively find all ancestor nodes by `iterator`.
   *
   * @param {Function} iterator
   * @return {Node} node
   */

  findDescendant(iterator) {
    return (
      this.nodes.find(iterator) ||
      this.nodes
        .map(node => node.kind == 'text' ? null : node.findDescendant(iterator))
        .find(exists => exists)
    )
  },

  /**
   * Recursively filter all ancestor nodes with `iterator`.
   *
   * @param {Function} iterator
   * @return {List} nodes
   */

  filterDescendants(iterator) {
    return this.nodes.reduce((matches, child, i, nodes) => {
      if (iterator(child, i, nodes)) matches = matches.push(child)
      if (child.kind != 'text') matches = matches.concat(child.filterDescendants(iterator))
      return matches
    }, Block.createList())
  },

  /**
   * Recursively filter all ancestor nodes with `iterator`, depth-first.
   *
   * @param {Function} iterator
   * @return {List} nodes
   */

  filterDescendantsDeep(iterator) {
    return this.nodes.reduce((matches, child, i, nodes) => {
      if (child.kind != 'text') matches = matches.concat(child.filterDescendantsDeep(iterator))
      if (iterator(child, i, nodes)) matches = matches.push(child)
      return matches
    }, Block.createList())
  },

  /**
   * Get the closest block nodes for each text node in the node.
   *
   * @return {List} nodes
   */

  getBlocks() {
    return this
      .getTexts()
      .map(text => this.getClosestBlock(text))
      .toOrderedSet()
      .toList()
  },

  /**
   * Get the closest block nodes for each text node in a `range`.
   *
   * @param {Selection} range
   * @return {List} nodes
   */

  getBlocksAtRange(range) {
    return this
      .getTextsAtRange(range)
      .map(text => this.getClosestBlock(text))
  },

  /**
   * Get a list of the characters in a `range`.
   *
   * @param {Selection} range
   * @return {List} characters
   */

  getCharactersAtRange(range) {
    return this
      .getTextsAtRange(range)
      .reduce((characters, text) => {
        const chars = text.characters.filter((char, i) => isInRange(i, text, range))
        return characters.concat(chars)
      }, Character.createList())
  },

  /**
   * Get children after a child by `key`.
   *
   * @param {String or Node} key
   * @return {Node} node
   */

  getChildrenAfter(key) {
    const child = this.assertChild(key)
    const index = this.nodes.indexOf(child)
    return this.nodes.slice(index + 1)
  },

  /**
   * Get children after a child by `key`, including the child.
   *
   * @param {String or Node} key
   * @return {Node} node
   */

  getChildrenAfterIncluding(key) {
    const child = this.assertChild(key)
    const index = this.nodes.indexOf(child)
    return this.nodes.slice(index)
  },

  /**
   * Get children before a child by `key`.
   *
   * @param {String or Node} key
   * @return {Node} node
   */

  getChildrenBefore(key) {
    const child = this.assertChild(key)
    const index = this.nodes.indexOf(child)
    return this.nodes.slice(0, index)
  },

  /**
   * Get children before a child by `key`, including the child.
   *
   * @param {String or Node} key
   * @return {Node} node
   */

  getChildrenBeforeIncluding(key) {
    const child = this.assertChild(key)
    const index = this.nodes.indexOf(child)
    return this.nodes.slice(0, index + 1)
  },

  /**
   * Get children between two child keys.
   *
   * @param {String or Node} start
   * @param {String or Node} end
   * @return {Node} node
   */

  getChildrenBetween(start, end) {
    start = this.assertChild(start)
    start = this.nodes.indexOf(start)
    end = this.assertChild(end)
    end = this.nodes.indexOf(end)
    return this.nodes.slice(start + 1, end)
  },

  /**
   * Get children between two child keys, including the two children.
   *
   * @param {String or Node} start
   * @param {String or Node} end
   * @return {Node} node
   */

  getChildrenBetweenIncluding(start, end) {
    start = this.assertChild(start)
    start = this.nodes.indexOf(start)
    end = this.assertChild(end)
    end = this.nodes.indexOf(end)
    return this.nodes.slice(start, end + 1)
  },

  /**
   * Get closest parent of node by `key` that matches `iterator`.
   *
   * @param {String or Node} key
   * @param {Function} iterator
   * @return {Node or Null} node
   */

  getClosest(key, iterator) {
    let node = this.assertDescendant(key)

    while (node = this.getParent(node)) {
      if (node == this) return null
      if (iterator(node)) return node
    }

    return null
  },

  /**
   * Get the closest block parent of a `node`.
   *
   * @param {String or Node} key
   * @return {Node or Null} node
   */

  getClosestBlock(key) {
    return this.getClosest(key, parent => parent.kind == 'block')
  },

  /**
   * Get the closest inline parent of a `node`.
   *
   * @param {String or Node} key
   * @return {Node or Null} node
   */

  getClosestInline(key) {
    return this.getClosest(key, parent => parent.kind == 'inline')
  },

  /**
   * Get a child node by `key`.
   *
   * @param {String or Node} key
   * @return {Node or Null} node
   */

  getChild(key) {
    key = Normalize.key(key)
    return this.nodes.find(node => node.key == key)
  },

  /**
   * Get the common ancestor of nodes `one` and `two` by keys.
   *
   * @param {String or Node} one
   * @param {String or Node} two
   * @return {Node}
   */

  getCommonAncestor(one, two) {
    this.assertDescendant(one)
    this.assertDescendant(two)
    let ancestors = new List()
    let oneParent = this.getParent(one)
    let twoParent = this.getParent(two)

    while (oneParent) {
      ancestors = ancestors.push(oneParent)
      oneParent = this.getParent(oneParent)
    }

    while (twoParent) {
      if (ancestors.includes(twoParent)) return twoParent
      twoParent = this.getParent(twoParent)
    }
  },

  /**
   * Get the component for the node from a `schema`.
   *
   * @param {Schema} schema
   * @return {Component || Void}
   */

  getComponent(schema) {
    return schema.__getComponent(this)
  },

  /**
   * Get the decorations for the node from a `schema`.
   *
   * @param {Schema} schema
   * @return {Array}
   */

  getDecorators(schema) {
    return schema.__getDecorators(this)
  },

  /**
   * Get the decorations for a descendant by `key` given a `schema`.
   *
   * @param {String} key
   * @param {Schema} schema
   * @return {Array}
   */

  getDescendantDecorators(key, schema) {
    const descendant = this.assertDescendant(key)
    let child = this.getHighestChild(key)
    let decorators = []

    while (child != descendant) {
      decorators = decorators.concat(child.getDecorators(schema))
      child = child.getHighestChild(key)
    }

    decorators = decorators.concat(descendant.getDecorators(schema))
    return decorators
  },

  /**
   * Get a descendant node by `key`.
   *
   * @param {String} key
   * @return {Node or Null} node
   */

  getDescendant(key) {
    key = Normalize.key(key)

    let child = this.getChild(key)
    if (child) return child

    this.nodes.find((node) => {
      if (node.kind == 'text') return false
      child = node.getDescendant(key)
      return child
    })

    return child
  },

  /**
   * Get a descendant by `path`.
   *
   * @param {Array} path
   * @return {Node || Void}
   */

  getDescendantAtPath(path) {
    let descendant = this

    for (const index of path) {
      if (!descendant) return
      if (!descendant.nodes) return
      descendant = descendant.nodes.get(index)
    }

    return descendant
  },

  /**
   * Get the depth of a child node by `key`, with optional `startAt`.
   *
   * @param {String or Node} key
   * @param {Number} startAt (optional)
   * @return {Number} depth
   */

  getDepth(key, startAt = 1) {
    this.assertDescendant(key)
    return this.hasChild(key)
      ? startAt
      : this
        .getHighestChild(key)
        .getDepth(key, startAt + 1)
  },

  /**
   * Get a fragment of the node at a `range`.
   *
   * @param {Selection} range
   * @return {List} nodes
   */

  getFragmentAtRange(range) {
    let node = this
    let nodes = Block.createList()

    // If the range is collapsed, there's nothing to do.
    if (range.isCollapsed) return Document.create({ nodes })

    // Make sure the children exist.
    const { startKey, startOffset, endKey, endOffset } = range
    node.assertDescendant(startKey)
    node.assertDescendant(endKey)

    // Split at the start and end.
    const start = range.collapseToStart()
    node = node.splitBlockAtRange(start, Infinity)

    const next = node.getNextText(startKey)
    const end = startKey == endKey
      ? range.collapseToStartOf(next).moveForward(endOffset - startOffset)
      : range.collapseToEnd()
    node = node.splitBlockAtRange(end, Infinity)

    // Get the start and end nodes.
    const startNode = node.getNextSibling(node.getHighestChild(startKey))
    const endNode = startKey == endKey
      ? node.getHighestChild(next)
      : node.getHighestChild(endKey)

    nodes = node.getChildrenBetweenIncluding(startNode, endNode)

    // Return a new document fragment.
    return Document.create({ nodes })
  },

  /**
   * Get the furthest parent of a node by `key` that matches an `iterator`.
   *
   * @param {String or Node} key
   * @param {Function} iterator
   * @return {Node or Null}
   */

  getFurthest(key, iterator) {
    let node = this.assertDescendant(key)
    let furthest = null

    while (node = this.getClosest(node, iterator)) {
      furthest = node
    }

    return furthest
  },

  /**
   * Get the furthest block parent of a node by `key`.
   *
   * @param {String or Node} key
   * @return {Node or Null} node
   */

  getFurthestBlock(key) {
    return this.getFurthest(key, node => node.kind == 'block')
  },

  /**
   * Get the furthest inline parent of a node by `key`.
   *
   * @param {String or Node} key
   * @return {Node or Null} node
   */

  getFurthestInline(key) {
    return this.getFurthest(key, node => node.kind == 'inline')
  },

  /**
   * Get the highest child ancestor of a node by `key`.
   *
   * @param {String or Node} key
   * @return {Node or Null} node
   */

  getHighestChild(key) {
    key = Normalize.key(key)
    return this.nodes.find(node => {
      if (node.key == key) return true
      if (node.kind == 'text') return false
      return node.hasDescendant(key)
    })
  },

  /**
   * Get the highest parent of a node by `key` which has an only child.
   *
   * @param {String or Node} key
   * @return {Node or Null}
   */

  getHighestOnlyChildParent(key) {
    let child = this.assertDescendant(key)
    let match = null
    let parent

    while (parent = this.getParent(child)) {
      if (parent == null || parent.nodes.size > 1) return match
      match = parent
      child = parent
    }
  },

  /**
   * Get the furthest inline nodes for each text node in the node.
   *
   * @return {List} nodes
   */

  getInlines() {
    return this
      .getTexts()
      .map(text => this.getFurthestInline(text))
      .filter(exists => exists)
      .toOrderedSet()
      .toList()
  },

  /**
   * Get the closest inline nodes for each text node in a `range`.
   *
   * @param {Selection} range
   * @return {List} nodes
   */

  getInlinesAtRange(range) {
    return this
      .getTextsAtRange(range)
      .map(text => this.getClosestInline(text))
      .filter(exists => exists)
      .toOrderedSet()
      .toList()
  },

  /**
   * Get a set of the marks in a `range`.
   *
   * @param {Selection} range
   * @return {Set} marks
   */

  getMarksAtRange(range) {
    range = range.normalize(this)
    const { startKey, startOffset } = range
    const marks = Mark.createSet()

    // If the range is collapsed at the start of the node, check the previous.
    if (range.isCollapsed && startOffset == 0) {
      const text = this.getDescendant(startKey)
      const previous = this.getPreviousText(startKey)
      if (!previous || !previous.length) return marks
      const char = previous.characters.get(previous.length - 1)
      return char.marks
    }

    // If the range is collapsed, check the character before the start.
    if (range.isCollapsed) {
      const text = this.getDescendant(startKey)
      const char = text.characters.get(range.startOffset - 1)
      return char.marks
    }

    // Otherwise, get a set of the marks for each character in the range.
    return this
      .getCharactersAtRange(range)
      .reduce((memo, char) => {
        return memo.union(char.marks)
      }, new Set())
  },

  /**
   * Get the block node before a descendant text node by `key`.
   *
   * @param {String or Node} key
   * @return {Node or Null} node
   */

  getNextBlock(key) {
    const child = this.assertDescendant(key)
    let last

    if (child.kind == 'block') {
      last = child.getTexts().last()
    } else {
      const block = this.getClosestBlock(key)
      last = block.getTexts().last()
    }

    const next = this.getNextText(last)
    if (!next) return null

    return this.getClosestBlock(next)
  },

  /**
   * Get the node after a descendant by `key`.
   *
   * @param {String or Node} key
   * @return {Node or Null} node
   */

  getNextSibling(key) {
    const node = this.assertDescendant(key)
    return this
      .getParent(node)
      .nodes
      .skipUntil(child => child == node)
      .get(1)
  },

  /**
   * Get the text node after a descendant text node by `key`.
   *
   * @param {String or Node} key
   * @return {Node or Null} node
   */

  getNextText(key) {
    key = Normalize.key(key)
    return this.getTexts()
      .skipUntil(text => text.key == key)
      .get(1)
  },

  /**
   * Get the offset for a descendant text node by `key`.
   *
   * @param {String or Node} key
   * @return {Number} offset
   */

  getOffset(key) {
    this.assertDescendant(key)

    // Calculate the offset of the nodes before the highest child.
    const child = this.getHighestChild(key)
    const offset = this.nodes
      .takeUntil(n => n == child)
      .reduce((memo, n) => memo + n.length, 0)

    // Recurse if need be.
    return this.hasChild(key)
      ? offset
      : offset + child.getOffset(key)
  },

  /**
   * Get the offset from a `range`.
   *
   * @param {Selection} range
   * @return {Number} offset
   */

  getOffsetAtRange(range) {
    range = range.normalize(this)

    if (range.isExpanded) {
      throw new Error('The range must be collapsed to calculcate its offset.')
    }

    const { startKey, startOffset } = range
    return this.getOffset(startKey) + startOffset
  },

  /**
   * Get the parent of a child node by `key`.
   *
   * @param {String or Node} key
   * @return {Node or Null} node
   */

  getParent(key) {
    if (this.hasChild(key)) return this

    let node = null

    this.nodes.forEach((child) => {
      if (child.kind == 'text') return
      const match = child.getParent(key)
      if (match) node = match
    })

    return node
  },

  /**
   * Get the path of a descendant node by `key`.
   *
   * @param {String || Node} node
   * @return {Array}
   */

  getPath(key) {
    key = Normalize.key(key)

    if (key == this.key) return []

    let child = this.assertDescendant(key)
    let path = []
    let parent

    while (parent = this.getParent(child)) {
      const index = parent.nodes.indexOf(child)
      path.unshift(index)
      child = parent
    }

    return path
  },

  /**
   * Get the node before a descendant node by `key`.
   *
   * @param {String or Node} key
   * @return {Node or Null} node
   */

  getPreviousSibling(key) {
    const node = this.assertDescendant(key)
    return this
      .getParent(node)
      .nodes
      .takeUntil(child => child == node)
      .last()
  },

  /**
   * Get the text node before a descendant text node by `key`.
   *
   * @param {String or Node} key
   * @return {Node or Null} node
   */

  getPreviousText(key) {
    key = Normalize.key(key)
    return this.getTexts()
      .takeUntil(text => text.key == key)
      .last()
  },

  /**
   * Get the block node before a descendant text node by `key`.
   *
   * @param {String or Node} key
   * @return {Node or Null} node
   */

  getPreviousBlock(key) {
    const child = this.assertDescendant(key)
    let first

    if (child.kind == 'block') {
      first = child.getTexts().first()
    } else {
      const block = this.getClosestBlock(key)
      first = block.getTexts().first()
    }

    const previous = this.getPreviousText(first)
    if (!previous) return null

    return this.getClosestBlock(previous)
  },

  /**
   * Get the descendent text node at an `offset`.
   *
   * @param {String} offset
   * @return {Node or Null} node
   */

  getTextAtOffset(offset) {
    let length = 0
    return this
      .getTexts()
      .find((text) => {
        length += text.length
        return length >= offset
      })
  },

  /**
   * Get the direction of the node's text.
   *
   * @return {String} direction
   */

  getTextDirection() {
    const text = this.text
    const dir = direction(text)
    return dir == 'neutral'
      ? undefined
      : dir
  },

  /**
   * Recursively get all of the child text nodes in order of appearance.
   *
   * @return {List} nodes
   */

  getTexts() {
    return this.nodes.reduce((texts, node) => {
      return node.kind == 'text'
        ? texts.push(node)
        : texts.concat(node.getTexts())
    }, Block.createList())
  },

  /**
   * Get all of the text nodes in a `range`.
   *
   * @param {Selection} range
   * @return {List} nodes
   */

  getTextsAtRange(range) {
    range = range.normalize(this)
    const { startKey, endKey } = range
    const texts = this.getTexts()
    const startText = this.getDescendant(startKey)
    const endText = this.getDescendant(endKey)
    const start = texts.indexOf(startText)
    const end = texts.indexOf(endText)
    return texts.slice(start, end + 1)
  },

  /**
   * Check if a child node exists by `key`.
   *
   * @param {String or Node} key
   * @return {Boolean} exists
   */

  hasChild(key) {
    return !!this.getChild(key)
  },

  /**
   * Recursively check if a child node exists by `key`.
   *
   * @param {String or Node} key
   * @return {Boolean} exists
   */

  hasDescendant(key) {
    return !!this.getDescendant(key)
  },

  /**
   * Check if a node has a void parent by `key`.
   *
   * @param {String or Node} key
   * @return {Boolean}
   */

  hasVoidParent(key) {
    return !!this.getClosest(key, parent => parent.isVoid)
  },

  /**
   * Insert a `node` at `index`.
   *
   * @param {Number} index
   * @param {Node} node
   * @return {Node}
   */

  insertNode(index, node) {
    let keys = new Set([ this.key ])

    this.findDescendant((desc) => {
      keys = keys.add(desc.key)
    })

    if (keys.contains(node.key)) {
      node = node.regenerateKey()
    }

    if (node.kind != 'text') {
      node = node.mapDescendants((desc) => {
        return keys.contains(desc.key)
          ? desc.regenerateKey()
          : desc
      })
    }

    const nodes = this.nodes.splice(index, 0, node)
    return this.merge({ nodes })
  },

  /**
   * Check if the inline nodes are split at a `range`.
   *
   * @param {Selection} range
   * @return {Boolean} isSplit
   */

  isInlineSplitAtRange(range) {
    range = range.normalize(this)
    if (range.isExpanded) throw new Error()

    const { startKey } = range
    const start = this.getFurthestInline(startKey) || this.getDescendant(startKey)
    return range.isAtStartOf(start) || range.isAtEndOf(start)
  },

  /**
   * Join a node by `key` with another `withKey`.
   *
   * @param {String} key
   * @param {String} withKey
   * @return {Node}
   */

  joinNode(key, withKey) {
    let node = this
    let target = node.assertPath(key)
    let withTarget = node.assertPath(withKey)
    let parent = node.getParent(target)
    const isParent = node == parent
    const index = parent.nodes.indexOf(target)

    if (target.kind == 'text') {
      let { characters } = withTarget
      characters = characters.concat(target.characters)
      withTarget = withTarget.merge({ characters })
    }

    else {
      const size = withTarget.nodes.size
      target.nodes.forEach((child, i) => {
        withTarget = withTarget.insertNode(size + i, child)
      })
    }

    parent = parent.removeNode(index)
    node = isParent ? parent : node.updateDescendant(parent)
    node = node.updateDescendant(withTarget)
    return node
  },

  /**
   * Map all child nodes, updating them in their parents. This method is
   * optimized to not return a new node if no changes are made.
   *
   * @param {Function} iterator
   * @return {Node} node
   */

  mapChildren(iterator) {
    let nodes = this.nodes

    nodes.forEach((node, i) => {
      let ret = iterator(node, i, this.nodes)
      if (ret != node) nodes = nodes.set(ret.key, ret)
    })

    return this.merge({ nodes })
  },

  /**
   * Map all descendant nodes, updating them in their parents. This method is
   * optimized to not return a new node if no changes are made.
   *
   * @param {Function} iterator
   * @return {Node} node
   */

  mapDescendants(iterator) {
    let nodes = this.nodes

    nodes.forEach((node, i) => {
      let ret = node
      if (ret.kind != 'text') ret = ret.mapDescendants(iterator)
      ret = iterator(ret, i, this.nodes)
      if (ret == node) return

      const index = nodes.indexOf(node)
      nodes = nodes.set(index, ret)
    })

    return this.merge({ nodes })
  },

  /**
<<<<<<< HEAD
=======
   * Normalize the node by joining any two adjacent text child nodes.
   *
   * @return {Node} node
   */

  normalize() {
    let node = this
    let keys = new Set()
    let removals = new Set()

    // Map this node's descendants, ensuring...
    node = node.mapDescendants((desc) => {
      if (removals.has(desc.key)) return desc

      // ...that there are no duplicate keys.
      if (keys.has(desc.key)) desc = desc.set('key', uid())
      keys = keys.add(desc.key)

      // ...that void nodes contain a single space of content.
      if (desc.isVoid && desc.text != ' ') {
        desc = desc.merge({
          nodes: Text.createList([{
            characters: Character.createList([{ text: ' ' }])
          }])
        })
      }

      // ...that no block or inline has no text node inside it.
      if (desc.kind != 'text' && desc.nodes.size == 0) {
        const text = Text.create()
        const nodes = desc.nodes.push(text)
        desc = desc.merge({ nodes })
      }

      // ...that no inline node is empty.
      if (desc.kind == 'inline' && desc.text == '') {
        removals = removals.add(desc.key)
      }

      return desc
    })

    // Remove any nodes marked for removal.
    removals.forEach((key) => {
      node = node.removeDescendant(key)
    })

    removals = removals.clear()

    // And, ensuring...
    node = node.mapDescendants((desc) => {
      if (desc.kind == 'text') {
        let next = node.getNextSibling(desc)

        // ...that there are no adjacent text nodes.
        if (next && next.kind == 'text') {
          while (next && next.kind == 'text') {
            const characters = desc.characters.concat(next.characters)
            desc = desc.merge({ characters })
            removals = removals.add(next.key)
            next = node.getNextSibling(next)
          }
        }

        // ...that there are no extra empty text nodes.
        else if (desc.length == 0) {
          const parent = node.getParent(desc)
          if (!removals.has(parent.key) && parent.nodes.size > 1) {
            removals = removals.add(desc.key)
          }
        }
      }

      return desc
    })

    // Remove any nodes marked for removal.
    removals.forEach((key) => {
      node = node.removeDescendant(key)
    })

    // Ensure that void nodes are surrounded by text nodes
    node = node.mapDescendants((desc) => {
        if (desc.kind == 'text') {
            return desc
        }

        const nodes = desc.nodes.reduce((accu, child, i) => {
            // We wrap only inline void nodes
            if (!child.isVoid || child.kind === 'block') {
                return accu.push(child)
            }

            const prev = accu.last()
            const next = desc.nodes.get(i + 1)

            if (!prev || prev.kind !== 'text') {
                accu = accu.push(Text.create())
            }

            accu = accu.push(child)

            if (!next || next.kind !== 'text') {
                accu = accu.push(Text.create())
            }

            return accu
        }, List())

        return desc.merge({ nodes })
    })

    return node
  },

  /**
   * Regenerate the node's key.
   *
   * @return {Node} node
   */

  regenerateKey() {
    return this.merge({ key: uid() })
  },

  /**
>>>>>>> 81bb5ea8
   * Remove a `node` from the children node map.
   *
   * @param {String or Node} key
   * @return {Node} node
   */

  removeDescendant(key) {
    let node = this
    const desc = node.assertDescendant(key)
    let parent = node.getParent(desc)
    const index = parent.nodes.indexOf(desc)
    const isParent = node == parent
    const nodes = parent.nodes.splice(index, 1)

    parent = parent.merge({ nodes })
    node = isParent
      ? parent
      : node.updateDescendant(parent)

    return node
  },

  /**
   * Remove a node at `index`.
   *
   * @param {Number} index
   * @return {Node}
   */

  removeNode(index) {
    const nodes = this.nodes.splice(index, 1)
    return this.merge({ nodes })
  },

  /**
   * Split a node by `path` at `offset`.
   *
   * @param {String} path
   * @param {Number} offset
   * @return {Node}
   */

  splitNode(path, offset) {
    let base = this
    let node = base.assertPath(path)
    let parent = base.getParent(node)
    const isParent = base == parent
    const index = parent.nodes.indexOf(node)

    let child = node
    let one
    let two

    if (node.kind != 'text') {
      child = node.getTextAtOffset(offset)
    }

    while (child && child != parent) {
      if (child.kind == 'text') {
        const i = node.kind == 'text' ? offset : offset - node.getOffset(child)
        const { characters } = child
        const oneChars = characters.take(i)
        const twoChars = characters.skip(i)
        one = child.merge({ characters: oneChars })
        two = child.merge({ characters: twoChars, key: uid() })
      }

      else {
        const { nodes } = child
        const oneNodes = nodes.takeUntil(n => n.key == one.key).push(one)
        const twoNodes = nodes.skipUntil(n => n.key == one.key).rest().unshift(two)
        one = child.merge({ nodes: oneNodes })
        two = child.merge({ nodes: twoNodes, key: uid() })
      }

      child = base.getParent(child)
    }

    parent = parent.removeNode(index)
    parent = parent.insertNode(index, two)
    parent = parent.insertNode(index, one)
    base = isParent ? parent : base.updateDescendant(parent)
    return base
  },

  /**
   * Split the block nodes at a `range`, to optional `height`.
   *
   * @param {Selection} range
   * @param {Number} height (optional)
   * @return {Node}
   */

  splitBlockAtRange(range, height = 1) {
    const { startKey, startOffset } = range
    let base = this
    let node = base.assertDescendant(startKey)
    let parent = base.getClosestBlock(node)
    let offset = startOffset
    let h = 0

    while (parent && parent.kind == 'block' && h < height) {
      offset += parent.getOffset(node)
      node = parent
      parent = base.getClosestBlock(parent)
      h++
    }

    const path = base.getPath(node.key)
    return this.splitNode(path, offset)
  },

  /**
   * Set a new value for a child node by `key`.
   *
   * @param {Node} node
   * @return {Node} node
   */

  updateDescendant(node) {
    this.assertDescendant(node)
    return this.mapDescendants(d => d.key == node.key ? node : d)
  },

  /**
   * Validate the node against a `schema`.
   *
   * @param {Schema} schema
   * @return {Object || Void}
   */

  validate(schema) {
    return schema.__validate(this)
  }

}

/**
 * Memoize read methods.
 */

memoize(Node, [
  'assertChild',
  'assertDescendant',
  'filterDescendants',
  'filterDescendantsDeep',
  'findDescendant',
  'getBlocks',
  'getBlocksAtRange',
  'getCharactersAtRange',
  'getChild',
  'getChildrenAfter',
  'getChildrenAfterIncluding',
  'getChildrenBefore',
  'getChildrenBeforeIncluding',
  'getChildrenBetween',
  'getChildrenBetweenIncluding',
  'getClosest',
  'getClosestBlock',
  'getClosestInline',
  'getComponent',
  'getDecorators',
  'getDepth',
  'getDescendant',
  'getDescendantDecorators',
  'getFragmentAtRange',
  'getFurthest',
  'getFurthestBlock',
  'getFurthestInline',
  'getHighestChild',
  'getHighestOnlyChildParent',
  'getInlinesAtRange',
  'getMarksAtRange',
  'getNextBlock',
  'getNextSibling',
  'getNextText',
  'getOffset',
  'getOffsetAtRange',
  'getParent',
  'getPreviousBlock',
  'getPreviousSibling',
  'getPreviousText',
  'getTextAtOffset',
  'getTextDirection',
  'getTexts',
  'getTextsAtRange',
  'hasChild',
  'hasDescendant',
  'hasVoidParent',
  'isInlineSplitAtRange',
  'validate'
])

/**
 * Export.
 */

export default Node<|MERGE_RESOLUTION|>--- conflicted
+++ resolved
@@ -1059,124 +1059,6 @@
   },
 
   /**
-<<<<<<< HEAD
-=======
-   * Normalize the node by joining any two adjacent text child nodes.
-   *
-   * @return {Node} node
-   */
-
-  normalize() {
-    let node = this
-    let keys = new Set()
-    let removals = new Set()
-
-    // Map this node's descendants, ensuring...
-    node = node.mapDescendants((desc) => {
-      if (removals.has(desc.key)) return desc
-
-      // ...that there are no duplicate keys.
-      if (keys.has(desc.key)) desc = desc.set('key', uid())
-      keys = keys.add(desc.key)
-
-      // ...that void nodes contain a single space of content.
-      if (desc.isVoid && desc.text != ' ') {
-        desc = desc.merge({
-          nodes: Text.createList([{
-            characters: Character.createList([{ text: ' ' }])
-          }])
-        })
-      }
-
-      // ...that no block or inline has no text node inside it.
-      if (desc.kind != 'text' && desc.nodes.size == 0) {
-        const text = Text.create()
-        const nodes = desc.nodes.push(text)
-        desc = desc.merge({ nodes })
-      }
-
-      // ...that no inline node is empty.
-      if (desc.kind == 'inline' && desc.text == '') {
-        removals = removals.add(desc.key)
-      }
-
-      return desc
-    })
-
-    // Remove any nodes marked for removal.
-    removals.forEach((key) => {
-      node = node.removeDescendant(key)
-    })
-
-    removals = removals.clear()
-
-    // And, ensuring...
-    node = node.mapDescendants((desc) => {
-      if (desc.kind == 'text') {
-        let next = node.getNextSibling(desc)
-
-        // ...that there are no adjacent text nodes.
-        if (next && next.kind == 'text') {
-          while (next && next.kind == 'text') {
-            const characters = desc.characters.concat(next.characters)
-            desc = desc.merge({ characters })
-            removals = removals.add(next.key)
-            next = node.getNextSibling(next)
-          }
-        }
-
-        // ...that there are no extra empty text nodes.
-        else if (desc.length == 0) {
-          const parent = node.getParent(desc)
-          if (!removals.has(parent.key) && parent.nodes.size > 1) {
-            removals = removals.add(desc.key)
-          }
-        }
-      }
-
-      return desc
-    })
-
-    // Remove any nodes marked for removal.
-    removals.forEach((key) => {
-      node = node.removeDescendant(key)
-    })
-
-    // Ensure that void nodes are surrounded by text nodes
-    node = node.mapDescendants((desc) => {
-        if (desc.kind == 'text') {
-            return desc
-        }
-
-        const nodes = desc.nodes.reduce((accu, child, i) => {
-            // We wrap only inline void nodes
-            if (!child.isVoid || child.kind === 'block') {
-                return accu.push(child)
-            }
-
-            const prev = accu.last()
-            const next = desc.nodes.get(i + 1)
-
-            if (!prev || prev.kind !== 'text') {
-                accu = accu.push(Text.create())
-            }
-
-            accu = accu.push(child)
-
-            if (!next || next.kind !== 'text') {
-                accu = accu.push(Text.create())
-            }
-
-            return accu
-        }, List())
-
-        return desc.merge({ nodes })
-    })
-
-    return node
-  },
-
-  /**
    * Regenerate the node's key.
    *
    * @return {Node} node
@@ -1187,7 +1069,6 @@
   },
 
   /**
->>>>>>> 81bb5ea8
    * Remove a `node` from the children node map.
    *
    * @param {String or Node} key
